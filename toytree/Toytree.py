--- conflicted
+++ resolved
@@ -459,22 +459,9 @@
         revd = {j: i for (i, j) in enumerate(self.get_tip_labels())}
         neworder = {}
         
-        # get node to rotate
-<<<<<<< HEAD
-        if idx:
-            treenode = self.treenode.search_nodes(idx=idx)[0]
-            if not treenode:
-                print("No node labeled idx {}".format(idx))
-                return 
-        else:
-            treenode = fuzzy_match_tipnames(
-                self, names, wildcard, regex, mono=1)
-        
-        # todo: make work for rotating root node...
-=======
+        # get node to rotate       
         treenode = fuzzy_match_tipnames(
             self, names, wildcard, regex, True, True)
->>>>>>> 04531b53
         children = treenode.up.children
         names = [[j.name for j in i.get_leaves()] for i in children]
         nidxs = [[revd[i] for i in j] for j in names]
@@ -558,18 +545,14 @@
         nself = self.copy()
 
         # get treenode of the common ancestor of selected tips
-<<<<<<< HEAD
         try:
             out = fuzzy_match_tipnames(nself, names, wildcard, regex)
         except ToytreeError as inst:
             # try reciprocal taxon list
             out = fuzzy_match_tipnames(
-                nself, names, wildcard, regex, mono=False, retnode=False)               
+                nself, names, wildcard, regex, mrca=False, mono=False)
             recip = list(set(self.get_tip_labels()) - set(out))
             out = fuzzy_match_tipnames(nself, recip, None, None)
-=======
-        out = fuzzy_match_tipnames(nself, names, wildcard, regex, True, True)
->>>>>>> 04531b53
 
         # split root node if more than di- as this is the unrooted state
         if not nself.is_bifurcating():
