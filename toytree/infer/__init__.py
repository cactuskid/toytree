--- conflicted
+++ resolved
@@ -7,13 +7,8 @@
 
 from toytree.infer.src.upgma import infer_upgma_tree
 from toytree.infer.src.neighbor_joining import infer_neighbor_joining_tree
-<<<<<<< HEAD
-from toytree.infer.src.maximum_likelihood \
-    import JC69, K80, TN93, node_conditional_probability, get_tree_likelihood, get_tree_likelihood_plot_gen
-=======
 
 # requires sympy which is not yet in conda recipe, so for now
 # you need to call the following to access the likelihood code:
 # >>> from toytree.infer.src import maximum_likelihood
-# from toytree.infer.src.maximum_likelihood import JC69, K80, TN93
->>>>>>> 6293ac0c
+# >>> from toytree.infer.src.maximum_likelihood import JC69, K80, TN93, get_tree_likelihood, get_tree_likelihood_plot_gen
