--- conflicted
+++ resolved
@@ -20,7 +20,6 @@
 
 ## color palette as a list
 PALETTE = toyplot.color.Palette()
-<<<<<<< HEAD
 COLORS = [toyplot.color.to_css(i) for i in PALETTE]
 DEFAULT_TREESTYLE = {
     ## add-on defaults
@@ -72,9 +71,6 @@
     "tree_style": "p",
 }
 
-=======
-COLORS = [toyplot.color.to_css(color) for color in PALETTE]
->>>>>>> 39c5e872
 
 ## the main tree class
 class Toytree(object):
