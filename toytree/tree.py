--- conflicted
+++ resolved
@@ -25,19 +25,6 @@
         "stroke": "#292724",
         "stroke-width": 2,
         "stroke-linecap": "round",
-<<<<<<< HEAD
-    },
-
-    "edge_align_style": {
-        "stroke": "darkgrey",       
-        # "stroke-width": 2,   ## copies edge_style for width by default
-        "stroke-linecap": "round", 
-        "stroke-dasharray": "2, 4",
-    },  
-
-    # node label defaults
-    "node_labels": False,       
-=======
         },
     "edge_align_style": {
         "stroke": "darkgrey",
@@ -48,35 +35,9 @@
 
     # node label defaults
     "node_labels": False,
->>>>>>> b62e665c
     "node_labels_style": {
         "font-size": "9px",
         "fill": "#262626",
-<<<<<<< HEAD
-        # "text-anchor":"start",  
-    }, 
-
-    # node defaults
-    "node_size": None,             
-    "node_color": None,  # COLORS[0],
-    "node_hover": True,
-    "node_style": {
-        "fill": COLORS[0], 
-        "stroke": 'none',  # COLORS[0],
-    },
-    "vmarker": "o",  # "r2x1" for rectangles
-
-    # tip label defaults
-    "tip_labels": True,         
-    "tip_labels_color": toyplot.color.black,    
-    "tip_labels_align": False,
-    "tip_labels_style": {
-        "font-size": "12px",
-        "text-anchor": "start", 
-        "-toyplot-anchor-shift": None,  # "0px", #None,
-        "fill": "#292724", 
-    },
-=======
         # "text-anchor":"start",
         },
 
@@ -100,29 +61,20 @@
         "-toyplot-anchor-shift": None,  # "0px", #None,
         "fill": "#292724",
         },
->>>>>>> b62e665c
 }
 DEFAULTS_CTREES = {
     "tree_style": "c",
     "orient": "down",
     "use_edge_lengths": True,
     "tip_labels_align": False,
-<<<<<<< HEAD
-    # "tip_labels_angle": None,    
-=======
     # "tip_labels_angle": None,
->>>>>>> b62e665c
 }
 DEFAULTS_PTREES = {
     "tree_style": "p",
     "orient": "right",
     "use_edge_lengths": True,
     "tip_labels_align": False,
-<<<<<<< HEAD
-    # "tip_labels_angle": None,    
-=======
     # "tip_labels_angle": None,
->>>>>>> b62e665c
 }
 DEFAULTS_ATREES = {
     "tree_style": "c",
@@ -186,34 +138,6 @@
         See func docstring.
     """
 
-<<<<<<< HEAD
-    def __init__(self, 
-                 newick=None, 
-                 ladderize=True, 
-                 format=0,
-                 fixed_order=None,
-                 **kwargs):
-
-        # use ETE to parse the tree and ladderize
-        if newick:
-            self.tree = ete3mini.TreeNode(newick, format=format)
-            if ladderize and not fixed_order:
-                self.tree.ladderize()
-
-        # otherwise make an empty TreeNode object        
-        else:
-            self.tree = ete3mini.TreeNode()
-
-        # default attributes and plot settings
-        self.colors = COLORS      
-        self._kwargs = {}
-        self._default_style = DEFAULTS_ALL
-
-        # ensures ladderized top-down order for entered tip order
-        self._fixed_order = fixed_order
-
-        # plotting coords
-=======
     def __init__(self,
         newick=None,
         ladderize=True,
@@ -231,34 +155,10 @@
         self._default_style = DEFAULTS_ALL
 
         # plotting coordinates
->>>>>>> b62e665c
         self.edges = None
         self.verts = None
         self._lines = []
         self._coords = []
-<<<<<<< HEAD
-
-        # plotting node values (features)
-        # checks one of root's children for features and extra feats.
-        if self.tree.children:
-            features = {"name", "dist", "support", "height", "idx"}
-            testnode = self.tree.children[0]
-            extrafeat = {i for i in testnode.features if i not in features}
-            features.update(extrafeat)
-            if any(extrafeat):
-                self.newick = self.tree.write(format=9, features=features)
-            else:
-                self.newick = self.tree.write(format=0)
-
-            # parse newick, assign idx, returns tre, edges, verts, names
-            # assigns node_labels, tip_labels, edge_lengths and support values
-            # use default orient and edge_lengths right now for init.
-            self._decompose_tree(
-                orient="right",  # self._kwargs["orient"],
-                use_edge_lengths=True,  # self._kwargs["use_edge_lengths"],
-                fixed_order=self._fixed_order)
-=======
->>>>>>> b62e665c
 
         # get features and do _decompose on initial tree to assign coords, etc
         self._init_features()
@@ -300,24 +200,14 @@
 
         """
 
-<<<<<<< HEAD
-        ## access nodes in the order they will be plotted
-        ## this is a customized order best sampled this way
-        nodes = [self.tree.search_nodes(name=str(i))[0] 
-=======
         # access nodes in the order they will be plotted
         # this is a customized order best sampled this way
         nodes = [self.tree.search_nodes(name=str(i))[0]
->>>>>>> b62e665c
                  for i in self.get_node_dict().values()]
 
         # get features
         if feature:
-<<<<<<< HEAD
-            vals = [i.__getattribute__(feature) 
-=======
             vals = [i.__getattribute__(feature)
->>>>>>> b62e665c
                     if hasattr(i, feature) else "" for i in nodes]
         else:
             vals = [" " for i in nodes]
@@ -347,11 +237,8 @@
         """
         names = {}
         idx = -1 + sum(1 for i in self.tree.traverse())
-<<<<<<< HEAD
-        ## preorder: first parent and then children
-=======
+
         # preorder: first parent and then children
->>>>>>> b62e665c
         for node in self.tree.traverse("preorder"):
             if not node.is_leaf():
                 if node.name:
@@ -393,57 +280,6 @@
         return copy.deepcopy(self)
 
 
-<<<<<<< HEAD
-    ## unlike ete this returns a copy unrooted, not in-place!
-    def unroot(self):
-        """
-        Returns a copy of the tree unrooted. Does not transform tree in-place.
-        """
-        newtree = copy.deepcopy(self)
-        newtree.tree.unroot()
-        newtree.tree.ladderize()
-
-        ## get features
-        testnode = newtree.tree.get_leaves()[0] 
-        features = {"name", "dist", "support", "height"}
-        extrafeat = {i for i in testnode.features if i not in features}
-        features.update(extrafeat)
-        if any(extrafeat):
-            newtree.newick = newtree.tree.write(format=9, features=features)
-        else:
-            newtree.newick = newtree.tree.write(format=0)
-        return newtree
-
-
-    ## unlike ete this returns a copy resolved, not in-place!
-    def resolve_polytomy(self, 
-                         default_dist=0.0, 
-                         default_support=0.0, 
-                         recursive=False):
-        """
-        Returns a copy of the tree with resolved polytomies. 
-        Does not transform tree in-place.
-        """
-        newtree = copy.deepcopy(self)
-        newtree.tree.resolve_polytomy(
-            default_dist=default_dist,
-            default_support=default_support,
-            recursive=recursive)
-
-        ## get features
-        testnode = newtree.tree.get_leaves()[0] 
-        features = {"name", "dist", "support", "height"}
-        extrafeat = {i for i in testnode.features if i not in features}
-        features.update(extrafeat)        
-        if any(extrafeat):
-            newtree.newick = newtree.tree.write(format=9, features=features)
-        else:
-            newtree.newick = newtree.tree.write(format=0)
-        return newtree
-
-
-=======
->>>>>>> b62e665c
     def is_rooted(self):
         """
         Returns False if the tree is unrooted.
